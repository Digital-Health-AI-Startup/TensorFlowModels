# Copyright 2023 The TensorFlow Authors. All Rights Reserved.
#
# Licensed under the Apache License, Version 2.0 (the "License");
# you may not use this file except in compliance with the License.
# You may obtain a copy of the License at
#
#     http://www.apache.org/licenses/LICENSE-2.0
#
# Unless required by applicable law or agreed to in writing, software
# distributed under the License is distributed on an "AS IS" BASIS,
# WITHOUT WARRANTIES OR CONDITIONS OF ANY KIND, either express or implied.
# See the License for the specific language governing permissions and
# limitations under the License.

"""Common configurations."""

import dataclasses
from typing import List, Optional

# Import libraries

from official.core import config_definitions as cfg
from official.modeling import hyperparams


@dataclasses.dataclass
class TfExampleDecoder(hyperparams.Config):
  """A simple TF Example decoder config."""
  regenerate_source_id: bool = False
  mask_binarize_threshold: Optional[float] = None
  attribute_names: List[str] = dataclasses.field(default_factory=list)


@dataclasses.dataclass
class TfExampleDecoderLabelMap(hyperparams.Config):
  """TF Example decoder with label map config."""
  regenerate_source_id: bool = False
  mask_binarize_threshold: Optional[float] = None
  label_map: str = ''


@dataclasses.dataclass
class MFISVIADecoder(hyperparams.Config):
  class_names: [str] = None
  preprocess: bool = True


@dataclasses.dataclass
class DataDecoder(hyperparams.OneOfConfig):
  """Data decoder config.

  Attributes:
    type: 'str', type of data decoder be used, one of the fields below.
    simple_decoder: simple TF Example decoder config.
    label_map_decoder: TF Example decoder with label map config.
    mfis_via_decoder: Medication form instance segmentation decoder from VGG image annotation dataset
  """
  type: Optional[str] = 'simple_decoder'
<<<<<<< HEAD
  simple_decoder: TfExampleDecoder = TfExampleDecoder()
  label_map_decoder: TfExampleDecoderLabelMap = TfExampleDecoderLabelMap()
  mfis_via_decoder: MFISVIADecoder = MFISVIADecoder()
=======
  simple_decoder: TfExampleDecoder = dataclasses.field(
      default_factory=TfExampleDecoder
  )
  label_map_decoder: TfExampleDecoderLabelMap = dataclasses.field(
      default_factory=TfExampleDecoderLabelMap
  )
>>>>>>> 4e797d70


@dataclasses.dataclass
class RandAugment(hyperparams.Config):
  """Configuration for RandAugment."""
  num_layers: int = 2
  magnitude: float = 10
  cutout_const: float = 40
  translate_const: float = 10
  magnitude_std: float = 0.0
  prob_to_apply: Optional[float] = None
  exclude_ops: List[str] = dataclasses.field(default_factory=list)


@dataclasses.dataclass
class AutoAugment(hyperparams.Config):
  """Configuration for AutoAugment."""
  augmentation_name: str = 'v0'
  cutout_const: float = 100
  translate_const: float = 250


@dataclasses.dataclass
class RandomErasing(hyperparams.Config):
  """Configuration for RandomErasing."""
  probability: float = 0.25
  min_area: float = 0.02
  max_area: float = 1 / 3
  min_aspect: float = 0.3
  max_aspect = None
  min_count = 1
  max_count = 1
  trials = 10


@dataclasses.dataclass
class MixupAndCutmix(hyperparams.Config):
  """Configuration for MixupAndCutmix."""
  mixup_alpha: float = .8
  cutmix_alpha: float = 1.
  prob: float = 1.0
  switch_prob: float = 0.5
  label_smoothing: float = 0.1


@dataclasses.dataclass
class Augmentation(hyperparams.OneOfConfig):
  """Configuration for input data augmentation.

  Attributes:
    type: 'str', type of augmentation be used, one of the fields below.
    randaug: RandAugment config.
    autoaug: AutoAugment config.
  """
  type: Optional[str] = None
  randaug: RandAugment = dataclasses.field(default_factory=RandAugment)
  autoaug: AutoAugment = dataclasses.field(default_factory=AutoAugment)


@dataclasses.dataclass
class NormActivation(hyperparams.Config):
  activation: str = 'relu'
  use_sync_bn: bool = True
  norm_momentum: float = 0.99
  norm_epsilon: float = 0.001


@dataclasses.dataclass
class PseudoLabelDataConfig(cfg.DataConfig):
  """Psuedo Label input config for training."""
  input_path: str = ''
  data_ratio: float = 1.0  # Per-batch ratio of pseudo-labeled to labeled data.
  is_training: bool = True
  dtype: str = 'float32'
  shuffle_buffer_size: int = 10000
  cycle_length: int = 10
  aug_rand_hflip: bool = True
  aug_type: Optional[
      Augmentation] = None  # Choose from AutoAugment and RandAugment.
  file_type: str = 'tfrecord'

  # Keep for backward compatibility.
  aug_policy: Optional[str] = None  # None, 'autoaug', or 'randaug'.
  randaug_magnitude: Optional[int] = 10


@dataclasses.dataclass
class TFLitePostProcessingConfig(hyperparams.Config):
  """TFLite Post Processing config for inference."""
  max_detections: int = 200
  max_classes_per_detection: int = 5
  # Regular NMS run in a multi-class fashion and is slow. Setting it to False
  # uses class-agnostic NMS, which is faster.
  use_regular_nms: bool = False
  nms_score_threshold: float = 0.1
  nms_iou_threshold: float = 0.5
  # Whether to normalize coordinates of anchors to [0, 1]. If setting to True,
  # coordinates of output boxes is also normalized but latency increases.
  normalize_anchor_coordinates: Optional[bool] = False
  # Whether to omit the final nms placeholder op. If set to True, the output
  # will be a tuple of boxes, scores result right before the NMS operation.
  omit_nms: Optional[bool] = False<|MERGE_RESOLUTION|>--- conflicted
+++ resolved
@@ -56,18 +56,12 @@
     mfis_via_decoder: Medication form instance segmentation decoder from VGG image annotation dataset
   """
   type: Optional[str] = 'simple_decoder'
-<<<<<<< HEAD
-  simple_decoder: TfExampleDecoder = TfExampleDecoder()
-  label_map_decoder: TfExampleDecoderLabelMap = TfExampleDecoderLabelMap()
-  mfis_via_decoder: MFISVIADecoder = MFISVIADecoder()
-=======
   simple_decoder: TfExampleDecoder = dataclasses.field(
       default_factory=TfExampleDecoder
   )
   label_map_decoder: TfExampleDecoderLabelMap = dataclasses.field(
       default_factory=TfExampleDecoderLabelMap
   )
->>>>>>> 4e797d70
 
 
 @dataclasses.dataclass
